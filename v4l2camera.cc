#include "capture.h"

#include <nan.h>
#include <node.h>
#include <node_buffer.h>
#include <v8.h>
#include <uv.h>

#include <errno.h>
#include <string.h>

#include <string>
#include <sstream>

using v8::Function;
using v8::FunctionTemplate;
using v8::ObjectTemplate;
using v8::Handle;
using v8::Object;
using v8::String;
using v8::Number;
using v8::Boolean;
using v8::Local;
using v8::Value;
using v8::Array;
using v8::Persistent;

struct CallbackData {
  Persistent<Object> thisObj;
  NanCallback* callback;
};

class Camera : public node::ObjectWrap {
  public:
    static void Init(Handle<Object> exports);
  private:
<<<<<<< HEAD
    static NAN_METHOD(New);
    static NAN_METHOD(Start);
    static NAN_METHOD(Stop);
    static NAN_METHOD(Capture);
    static NAN_METHOD(ToYUYV);
    static NAN_METHOD(ToRGB);
    static NAN_METHOD(ToRGBBuffer);
    static NAN_METHOD(ConfigGet);
    static NAN_METHOD(ConfigSet);
    static NAN_METHOD(ControlGet);
    static NAN_METHOD(ControlSet);
=======
    static v8::Handle<v8::Value> New(const v8::Arguments& args);
    static v8::Handle<v8::Value> Start(const v8::Arguments& args);
    static v8::Handle<v8::Value> Stop(const v8::Arguments& args);
    static v8::Handle<v8::Value> Capture(const v8::Arguments& args);
    static v8::Handle<v8::Value> GetFrameData(const v8::Arguments& args);
    static v8::Handle<v8::Value> ToRGB(const v8::Arguments& args);
    static v8::Handle<v8::Value> ConfigGet(const v8::Arguments& args);
    static v8::Handle<v8::Value> ConfigSet(const v8::Arguments& args);
    static v8::Handle<v8::Value> ControlGet(const v8::Arguments& args);
    static v8::Handle<v8::Value> ControlSet(const v8::Arguments& args);
>>>>>>> d3f7ecff
    
    static Local<Object> Controls(camera_t* camera);  
    static Local<Object> Formats(camera_t* camera);  
    static void StopCB(uv_poll_t* handle, int status, int events);
    static void CaptureCB(uv_poll_t* handle, int status, int events);
    
    static void 
    WatchCB(uv_poll_t* handle, void (*callbackCall)(CallbackData* data));
    static void Watch(Handle<Object> thisObj, NanCallback* cb1, uv_poll_cb cb);
    Camera();
    ~Camera();
    camera_t* camera;
};

//[error message handling]
struct LogContext {
  std::string msg;
};
static void logRecord(camera_log_t type, const char* msg, void* pointer) {
  std::stringstream ss;
  switch (type) {
  case CAMERA_ERROR:
    ss << "CAMERA ERROR [" << msg << "] " << errno << " " << strerror(errno);
    break;
  case CAMERA_FAIL:
    ss << "CAMERA FAIL [" << msg << "]";
    break;
  case CAMERA_INFO:
    ss << "CAMERA INFO [" << msg << "]";
    break;
  }
  static_cast<LogContext*>(pointer)->msg = ss.str();
}

//[helpers]
static inline Local<Value>
getValue(const Local<Object>& self, const char* name) {
  return self->Get(NanNew<String>(name));
}
static inline int32_t
getInt(const Local<Object>& self, const char* name) {
  return getValue(self, name)->Int32Value();
}
static inline uint32_t
getUint(const Local<Object>& self, const char* name) {
  return getValue(self, name)->Uint32Value();
}

static inline void 
setValue(const Local<Object>& self, const char* name, 
         const Handle<Value>& value) {
  self->Set(NanNew<String>(name), value);
}
static inline void 
setInt(const Local<Object>& self, const char* name, int32_t value) {
  setValue(self, name, NanNew<Number>(value));
}
static inline void 
setUint(const Local<Object>& self, const char* name, 
        uint32_t value) {
  setValue(self, name, NanNew<Number>(value));
}
static inline void 
setString(const Local<Object>& self, const char* name, 
          const char* value) {
  setValue(self, name, NanNew<String>(value));
}
static inline void 
setBool(const Local<Object>& self, const char* name, bool value) {
  setValue(self, name, NanNew<Boolean>(value));
}

//[callback helpers]
void Camera::WatchCB(uv_poll_t* handle, 
                     void (*callbackCall)(CallbackData* data)) {
  NanScope();
  auto data = static_cast<CallbackData*>(handle->data);
  uv_poll_stop(handle);
  uv_close(reinterpret_cast<uv_handle_t*>(handle), 
           [](uv_handle_t* handle) -> void {delete handle;});
  callbackCall(data);
  NanDisposePersistent(data->thisObj);
  delete data->callback;
  delete data;
}

void Camera::Watch(Handle<Object> thisObj, NanCallback* cb1, uv_poll_cb cb) {
  auto data = new CallbackData;
  NanAssignPersistent(data->thisObj, thisObj);
  data->callback = cb1;
  auto camera = node::ObjectWrap::Unwrap<Camera>(thisObj)->camera;
  
  uv_poll_t* handle = new uv_poll_t;
  handle->data = data;
  uv_poll_init(uv_default_loop(), handle, camera->fd);
  uv_poll_start(handle, UV_READABLE, cb);
}

//[methods]

static const char* control_type_names[] = {
  "invalid",
  "int",
  "bool",
  "menu",
  "int64",
  "class"
  "string",
  "bitmask",
  "int_menu",
};

Local<Object> Camera::Controls (camera_t* camera) {
  auto ccontrols = camera_controls_new(camera);
  auto controls = NanNew<Array>(ccontrols->length);
  for (size_t i = 0; i < ccontrols->length; i++) {
    auto ccontrol = &ccontrols->head[i];
    auto control = NanNew<Object>();
    auto name = NanNew<String>(reinterpret_cast<char*>(ccontrol->name));
    controls->Set(i, control);
    controls->Set(name, control);
    setUint(control, "id", ccontrol->id);
    setValue(control, "name", name);
    setString(control, "type", control_type_names[ccontrol->type]);
    setInt(control, "min", ccontrol->min);
    setInt(control, "max", ccontrol->max);
    setInt(control, "step", ccontrol->step);
    setInt(control, "default", ccontrol->default_value);

    auto flags = NanNew<Object>();
    setValue(control, "flags", flags);
    setBool(flags, "disabled", ccontrol->flags.disabled);
    setBool(flags, "grabbed", ccontrol->flags.grabbed);
    setBool(flags, "readOnly", ccontrol->flags.read_only);
    setBool(flags, "update", ccontrol->flags.update);
    setBool(flags, "inactive", ccontrol->flags.inactive);
    setBool(flags, "slider", ccontrol->flags.slider);
    setBool(flags, "writeOnly", ccontrol->flags.write_only);
    setBool(flags, "volatile", ccontrol->flags.volatile_value);

    auto menu = NanNew<Array>(ccontrol->menus.length);
    setValue(control, "menu", menu);
    switch (ccontrol->type) {
    case CAMERA_CTRL_MENU:
      for (size_t j = 0; j < ccontrol->menus.length; j++) {
        auto value = reinterpret_cast<char*>(ccontrol->menus.head[j].name);
        menu->Set(j, NanNew<String>(value));
      }
      break;
#ifndef CAMERA_OLD_VIDEODEV2_H
    case CAMERA_CTRL_INTEGER_MENU:
      for (size_t j = 0; j < ccontrol->menus.length; j++) {
        auto value = static_cast<int32_t>(ccontrol->menus.head[j].value);
        menu->Set(j, NanNew<Number>(value));
      }
      break;
#endif
    default: break;
    }
  }
  camera_controls_delete(ccontrols);
  return controls;
}

Local<Object> convertFormat(camera_format_t* cformat) {
  char name[5];
  camera_format_name(cformat->format, name);
  auto format = NanNew<Object>();
  setString(format, "formatName", name);
  setUint(format, "format", cformat->format);
  setUint(format, "width", cformat->width);
  setUint(format, "height", cformat->height);
  auto interval = NanNew<Object>();
  setValue(format, "interval", interval);
  setUint(interval, "numerator", cformat->interval.numerator);
  setUint(interval, "denominator", cformat->interval.denominator);
  return format;
}

Local<Object> Camera::Formats(camera_t* camera) {
  auto cformats = camera_formats_new(camera);
  auto formats = NanNew<Array>(cformats->length);
  for (size_t i = 0; i < cformats->length; i++) {
    auto cformat = &cformats->head[i];
    auto format = convertFormat(cformat);
    formats->Set(i, format);
  }
  return formats;
}

NAN_METHOD(Camera::New) {
  NanScope();
  if (args.Length() < 1) {
    NanThrowTypeError("argument required: device");
  }
  String::Utf8Value device(args[0]->ToString());
  auto camera = camera_open(*device);
  if (!camera) {
    NanThrowError(strerror(errno));
  }
  camera->context.pointer = new LogContext;
  camera->context.log = &logRecord;
  
  auto thisObj = args.This();
  auto self = new Camera();
  self->camera = camera;
  self->Wrap(thisObj);
  setValue(thisObj, "device", args[0]);
  setValue(thisObj, "formats", Formats(camera));
  setValue(thisObj, "controls", Controls(camera));
  NanReturnValue(thisObj);
}

NAN_METHOD(Camera::Start) {
  NanScope();
  auto thisObj = args.This();
  auto camera = node::ObjectWrap::Unwrap<Camera>(thisObj)->camera;
  if (!camera_start(camera)) {
    NanThrowError("Camera cannot start");
  }
  setUint(thisObj, "width", camera->width);
  setUint(thisObj, "height", camera->height);
  NanReturnValue(thisObj);
}


void Camera::StopCB(uv_poll_t* handle, int /*status*/, int /*events*/) {
  auto callCallback = [](CallbackData* data) -> void {
    NanScope();
    Local<Object> thisObj = NanNew(data->thisObj);
    data->callback->Call(thisObj, 0, nullptr);
  };
  WatchCB(handle, callCallback);
}

NAN_METHOD(Camera::Stop) {
  NanScope();
  auto thisObj = args.This();
  auto camera = node::ObjectWrap::Unwrap<Camera>(thisObj)->camera;
  if (!camera_stop(camera)) {
    NanThrowError("Camera cannot stop");
  }
  Watch(args.This(), new NanCallback(args[0].As<Function>()), StopCB);
  NanReturnUndefined();
}

void Camera::CaptureCB(uv_poll_t* handle, int /*status*/, int /*events*/) {
  auto callCallback = [](CallbackData* data) -> void {
    NanScope();
    Local<Object> thisObj = NanNew(data->thisObj);
    auto camera = node::ObjectWrap::Unwrap<Camera>(thisObj)->camera;
    bool captured = camera_capture(camera);
    Local<Value> argv[] = {
      NanNew<Boolean>(captured),
    };
<<<<<<< HEAD
    data->callback->Call(thisObj, 1, argv);
  };
  WatchCB(handle, callCallback);
}
=======
    WatchCB(handle, callCallback);
  }
  v8::Handle<v8::Value> Camera::Capture(const v8::Arguments& args) {
    return Watch(args, CaptureCB);
  }

  // Copies data into a C++ SlowBuffer and wraps it in a JavaScript Buffer
  static v8::Local<v8::Object> makeBuffer(const uint8_t* data, int length) {
    // Data is copied into the buffer.
    node::Buffer* slowBuffer = node::Buffer::New(
      reinterpret_cast<const char*>(data), length);
    // Wrap the SlowBuffer in a Buffer
    v8::Local<v8::Object> globalObj = v8::Context::GetCurrent()->Global();
    v8::Local<v8::Function> bufferConstructor =
      v8::Local<v8::Function>::Cast(globalObj->Get(v8::String::New("Buffer")));
    v8::Handle<v8::Value> constructorArgs[3] = {
      slowBuffer->handle_, v8::Integer::New(length), v8::Integer::New(0) };
    v8::Local<v8::Object> actualBuffer =
      bufferConstructor->NewInstance(3, constructorArgs);
    return actualBuffer;
  }
  
  v8::Handle<v8::Value> Camera::GetFrameData(const v8::Arguments& args) {
    v8::HandleScope scope;
    auto thisObj = args.This();
    auto camera = node::ObjectWrap::Unwrap<Camera>(thisObj)->camera;
    int length = camera->head.length;
    return scope.Close(makeBuffer(camera->head.start, length));
  }
  
  v8::Handle<v8::Value> Camera::ToRGB(const v8::Arguments& args) {
    v8::HandleScope scope;
    auto thisObj = args.This();
    auto camera = node::ObjectWrap::Unwrap<Camera>(thisObj)->camera;
    auto rgb = yuyv2rgb(camera->head.start, camera->width, camera->height);
    int length = camera->width * camera->height * 3;
    auto buffer = makeBuffer(rgb, length);
    free(rgb);
    return scope.Close(buffer);
  }
>>>>>>> d3f7ecff

NAN_METHOD(Camera::Capture) {
  Watch(args.This(), new NanCallback(args[0].As<Function>()), CaptureCB);
  NanReturnUndefined();
}

NAN_METHOD(Camera::ToYUYV) {
  NanScope();
  auto thisObj = args.This();
  auto camera = node::ObjectWrap::Unwrap<Camera>(thisObj)->camera;
  int size = camera->width * camera->height * 2;
  auto ret  = NanNew<Array>(size);
  for (int i = 0; i < size; i++) {
    ret->Set(i, NanNew<Number>(camera->head.start[i]));
  }
  NanReturnValue(ret);
}

NAN_METHOD(Camera::ToRGB) {
  NanScope();
  auto thisObj = args.This();
  auto camera = node::ObjectWrap::Unwrap<Camera>(thisObj)->camera;
  auto rgb = yuyv2rgb(camera->head.start, camera->width, camera->height);
  int size = camera->width * camera->height * 3;
  auto ret  = NanNew<Array>(size);
  for (int i = 0; i < size; i++) {
    ret->Set(i, NanNew<Number>(rgb[i]));
  }
  free(rgb);
  NanReturnValue(ret);
}

NAN_METHOD(Camera::ToRGBBuffer) {
  NaneScope();
  auto thisObj = args.This();
  auto camera = node::ObjectWrap::Unwrap<Camera>(thisObj)->camera;
  auto rgb = yuyv2rgb(camera->head.start, camera->width, camera->height);
  int size = camera->width * camera->height * 3;
    
  node::Buffer *slowBuffer = node::Buffer::New(size);
  memcpy(node::Buffer::Data(slowBuffer), rgb, size);
  free(rgb);
  
  auto globalObj = v8::Context::GetCurrent()->Global();
  auto bufferConstructor = v8::Local<v8::Function>::Cast(globalObj->Get(v8::String::New("Buffer")));
  v8::Handle<v8::Value> constructorArgs[3] = { slowBuffer->handle_, v8::Integer::New(size), v8::Integer::New(0) };
  auto actualBuffer = bufferConstructor->NewInstance(3, constructorArgs);
  
<<<<<<< HEAD
  NanReturnValue((actualBuffer);
}

NAN_METHOD(Camera::ConfigGet) {
  NanScope();
  auto thisObj = args.This();
  auto camera = node::ObjectWrap::Unwrap<Camera>(thisObj)->camera;
  camera_format_t cformat;
  if (!camera_config_get(camera, &cformat)) {
    NanThrowError("Cannot get configuration");
  }
  auto format = convertFormat(&cformat);
  NanReturnValue(format);
}

NAN_METHOD(Camera::ConfigSet) {
  NanScope();
  if (args.Length() < 1) {
    NanThrowTypeError("argument required: config");
  }
  auto format = args[0]->ToObject();
  uint32_t width = getUint(format, "width");
  uint32_t height = getUint(format, "height");
  uint32_t numerator = 0;
  uint32_t denominator = 0;
  auto finterval = getValue(format, "interval");
  if (finterval->IsObject()) {
    auto interval = finterval->ToObject();
    numerator = getUint(interval, "numerator");
    denominator = getUint(interval, "denominator");
  }
  camera_format_t cformat = {0, width, height, {numerator, denominator}};
  auto thisObj = args.This();
  auto camera = node::ObjectWrap::Unwrap<Camera>(thisObj)->camera;
  if (!camera_config_set(camera, &cformat)) {
    NanThrowError("Cannot set configuration");
  }
  setUint(thisObj, "width", camera->width);
  setUint(thisObj, "height", camera->height);
  NanReturnValue(thisObj);
}

NAN_METHOD(Camera::ControlGet) {
  NanScope();
  if (args.Length() < 1) {
    return NanThrowTypeError("an argument required: id");
  }
  uint32_t id = args[0]->Uint32Value();
  auto thisObj = args.This();
  auto camera = node::ObjectWrap::Unwrap<Camera>(thisObj)->camera;
  int32_t value = 0;
  bool success = camera_control_get(camera, id, &value);
  if (!success) {
    NanThrowError("Cannot get camera control.");
  }
  NanReturnValue(NanNew<Number>(value));
}

NAN_METHOD(Camera::ControlSet) {
  NanScope();
  if (args.Length() < 2) {
    NanThrowTypeError("arguments required: id, value");
  }
  uint32_t id = args[0]->Uint32Value();
  int32_t value = args[1]->Int32Value();
  auto thisObj = args.This();
  auto camera = node::ObjectWrap::Unwrap<Camera>(thisObj)->camera;
  bool success = camera_control_set(camera, id, value);
  if (!success) {
    NanThrowError("Cannot set camera control.");
  }
  NanReturnValue(thisObj);
}



Camera::Camera() : camera(nullptr) {}
Camera::~Camera() {
  if (camera) {
    auto ctx = static_cast<LogContext*>(camera->context.pointer);
    camera_close(camera);
    delete ctx;
=======
  //[module init]
  static inline void 
  setMethod(const v8::Local<v8::ObjectTemplate>& proto, const char* name, 
            v8::Handle<v8::Value> (*func)(const v8::Arguments& args)) {
    auto funcValue = v8::FunctionTemplate::New(func)->GetFunction();
    proto->Set(v8::String::NewSymbol(name), funcValue);
  }
  void Camera::Init(v8::Handle<v8::Object> exports) {
    v8::HandleScope scope;
    auto name = v8::String::NewSymbol("Camera");
    auto clazz = v8::FunctionTemplate::New(New);
    clazz->SetClassName(name);
    clazz->InstanceTemplate()->SetInternalFieldCount(1);
    auto proto = clazz->PrototypeTemplate();
    setMethod(proto, "start", Start);
    setMethod(proto, "stop", Stop);
    setMethod(proto, "capture", Capture);
    setMethod(proto, "getFrameData", GetFrameData);
    setMethod(proto, "toYUYV", GetFrameData);
    setMethod(proto, "toRGB", ToRGB);
    setMethod(proto, "configGet", ConfigGet);
    setMethod(proto, "configSet", ConfigSet);
    setMethod(proto, "controlGet", ControlGet);
    setMethod(proto, "controlSet", ControlSet);
    auto ctor = v8::Local<v8::Function>::New(clazz->GetFunction());
    exports->Set(name, ctor);
>>>>>>> d3f7ecff
  }
}


//[module init]
static inline void 
setMethod(const Local<ObjectTemplate>& proto, const char* name, 
          NAN_METHOD(func)) {
  auto funcValue = NanNew<FunctionTemplate>(func)->GetFunction();
  proto->Set(NanNew<String>(name), funcValue);
}

void Camera::Init(Handle<Object> exports) {
  auto name = NanNew<String>("Camera");
  auto clazz = NanNew<FunctionTemplate>(New);
  clazz->SetClassName(name);
  clazz->InstanceTemplate()->SetInternalFieldCount(1);

  auto proto = clazz->PrototypeTemplate();
  setMethod(proto, "start", Start);
  setMethod(proto, "stop", Stop);
  setMethod(proto, "capture", Capture);
  setMethod(proto, "toYUYV", ToYUYV);
  setMethod(proto, "toRGB", ToRGB);
  setMethod(proto, "toRGBBuffer", ToRGBBuffer);
  setMethod(proto, "configGet", ConfigGet);
  setMethod(proto, "configSet", ConfigSet);
  setMethod(proto, "controlGet", ControlGet);
  setMethod(proto, "controlSet", ControlSet);
  Local<Function> ctor = NanNew(clazz->GetFunction());
  exports->Set(name, ctor);
}

NODE_MODULE(v4l2camera, Camera::Init)<|MERGE_RESOLUTION|>--- conflicted
+++ resolved
@@ -34,7 +34,6 @@
   public:
     static void Init(Handle<Object> exports);
   private:
-<<<<<<< HEAD
     static NAN_METHOD(New);
     static NAN_METHOD(Start);
     static NAN_METHOD(Stop);
@@ -42,22 +41,11 @@
     static NAN_METHOD(ToYUYV);
     static NAN_METHOD(ToRGB);
     static NAN_METHOD(ToRGBBuffer);
+    static NAN_METHOD(GetFrameData);
     static NAN_METHOD(ConfigGet);
     static NAN_METHOD(ConfigSet);
     static NAN_METHOD(ControlGet);
     static NAN_METHOD(ControlSet);
-=======
-    static v8::Handle<v8::Value> New(const v8::Arguments& args);
-    static v8::Handle<v8::Value> Start(const v8::Arguments& args);
-    static v8::Handle<v8::Value> Stop(const v8::Arguments& args);
-    static v8::Handle<v8::Value> Capture(const v8::Arguments& args);
-    static v8::Handle<v8::Value> GetFrameData(const v8::Arguments& args);
-    static v8::Handle<v8::Value> ToRGB(const v8::Arguments& args);
-    static v8::Handle<v8::Value> ConfigGet(const v8::Arguments& args);
-    static v8::Handle<v8::Value> ConfigSet(const v8::Arguments& args);
-    static v8::Handle<v8::Value> ControlGet(const v8::Arguments& args);
-    static v8::Handle<v8::Value> ControlSet(const v8::Arguments& args);
->>>>>>> d3f7ecff
     
     static Local<Object> Controls(camera_t* camera);  
     static Local<Object> Formats(camera_t* camera);  
@@ -313,53 +301,34 @@
     Local<Value> argv[] = {
       NanNew<Boolean>(captured),
     };
-<<<<<<< HEAD
     data->callback->Call(thisObj, 1, argv);
   };
   WatchCB(handle, callCallback);
 }
-=======
-    WatchCB(handle, callCallback);
-  }
-  v8::Handle<v8::Value> Camera::Capture(const v8::Arguments& args) {
-    return Watch(args, CaptureCB);
-  }
-
-  // Copies data into a C++ SlowBuffer and wraps it in a JavaScript Buffer
-  static v8::Local<v8::Object> makeBuffer(const uint8_t* data, int length) {
-    // Data is copied into the buffer.
-    node::Buffer* slowBuffer = node::Buffer::New(
-      reinterpret_cast<const char*>(data), length);
-    // Wrap the SlowBuffer in a Buffer
-    v8::Local<v8::Object> globalObj = v8::Context::GetCurrent()->Global();
-    v8::Local<v8::Function> bufferConstructor =
-      v8::Local<v8::Function>::Cast(globalObj->Get(v8::String::New("Buffer")));
-    v8::Handle<v8::Value> constructorArgs[3] = {
-      slowBuffer->handle_, v8::Integer::New(length), v8::Integer::New(0) };
-    v8::Local<v8::Object> actualBuffer =
-      bufferConstructor->NewInstance(3, constructorArgs);
-    return actualBuffer;
-  }
-  
-  v8::Handle<v8::Value> Camera::GetFrameData(const v8::Arguments& args) {
-    v8::HandleScope scope;
-    auto thisObj = args.This();
-    auto camera = node::ObjectWrap::Unwrap<Camera>(thisObj)->camera;
-    int length = camera->head.length;
-    return scope.Close(makeBuffer(camera->head.start, length));
-  }
-  
-  v8::Handle<v8::Value> Camera::ToRGB(const v8::Arguments& args) {
-    v8::HandleScope scope;
-    auto thisObj = args.This();
-    auto camera = node::ObjectWrap::Unwrap<Camera>(thisObj)->camera;
-    auto rgb = yuyv2rgb(camera->head.start, camera->width, camera->height);
-    int length = camera->width * camera->height * 3;
-    auto buffer = makeBuffer(rgb, length);
-    free(rgb);
-    return scope.Close(buffer);
-  }
->>>>>>> d3f7ecff
+
+// Copies data into a C++ SlowBuffer and wraps it in a JavaScript Buffer
+static v8::Local<v8::Object> makeBuffer(const uint8_t* data, int length) {
+  // Data is copied into the buffer.
+  auto slowBuffer = NanBufferUse(reinterpret_cast<const char*>(data), length);
+  // Wrap the SlowBuffer in a Buffer
+  auto gobalObj = v8::Context::GetCurrent()->Global();
+  auto bufferConstructor =
+    v8::Local<v8::Function>::Cast(globalObj->Get(v8::String::New("Buffer")));
+  v8::Handle<v8::Value> constructorArgs[3] = {
+    slowBuffer->handle_, v8::Integer::New(length), v8::Integer::New(0) };
+  auto actualBuffer =
+    bufferConstructor->NewInstance(3, constructorArgs);
+  return actualBuffer;
+}
+
+NAN_METHOD(Camera::GetFrameData) {
+  NanScope();
+  auto thisObj = args.This();
+  auto camera = node::ObjectWrap::Unwrap<Camera>(thisObj)->camera;
+  auto length = camera->head.length;
+  NanReturnValue(makeBuffer(camera->head.start, length));
+}
+
 
 NAN_METHOD(Camera::Capture) {
   Watch(args.This(), new NanCallback(args[0].As<Function>()), CaptureCB);
@@ -399,7 +368,7 @@
   auto rgb = yuyv2rgb(camera->head.start, camera->width, camera->height);
   int size = camera->width * camera->height * 3;
     
-  node::Buffer *slowBuffer = node::Buffer::New(size);
+  node::Buffer *slowBuffer = NanBufferUse(size);
   memcpy(node::Buffer::Data(slowBuffer), rgb, size);
   free(rgb);
   
@@ -408,7 +377,6 @@
   v8::Handle<v8::Value> constructorArgs[3] = { slowBuffer->handle_, v8::Integer::New(size), v8::Integer::New(0) };
   auto actualBuffer = bufferConstructor->NewInstance(3, constructorArgs);
   
-<<<<<<< HEAD
   NanReturnValue((actualBuffer);
 }
 
@@ -491,34 +459,6 @@
     auto ctx = static_cast<LogContext*>(camera->context.pointer);
     camera_close(camera);
     delete ctx;
-=======
-  //[module init]
-  static inline void 
-  setMethod(const v8::Local<v8::ObjectTemplate>& proto, const char* name, 
-            v8::Handle<v8::Value> (*func)(const v8::Arguments& args)) {
-    auto funcValue = v8::FunctionTemplate::New(func)->GetFunction();
-    proto->Set(v8::String::NewSymbol(name), funcValue);
-  }
-  void Camera::Init(v8::Handle<v8::Object> exports) {
-    v8::HandleScope scope;
-    auto name = v8::String::NewSymbol("Camera");
-    auto clazz = v8::FunctionTemplate::New(New);
-    clazz->SetClassName(name);
-    clazz->InstanceTemplate()->SetInternalFieldCount(1);
-    auto proto = clazz->PrototypeTemplate();
-    setMethod(proto, "start", Start);
-    setMethod(proto, "stop", Stop);
-    setMethod(proto, "capture", Capture);
-    setMethod(proto, "getFrameData", GetFrameData);
-    setMethod(proto, "toYUYV", GetFrameData);
-    setMethod(proto, "toRGB", ToRGB);
-    setMethod(proto, "configGet", ConfigGet);
-    setMethod(proto, "configSet", ConfigSet);
-    setMethod(proto, "controlGet", ControlGet);
-    setMethod(proto, "controlSet", ControlSet);
-    auto ctor = v8::Local<v8::Function>::New(clazz->GetFunction());
-    exports->Set(name, ctor);
->>>>>>> d3f7ecff
   }
 }
 
